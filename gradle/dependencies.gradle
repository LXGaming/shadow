--- conflicted
+++ resolved
@@ -10,11 +10,8 @@
     compile 'commons-io:commons-io:2.5'
     compile 'org.apache.ant:ant:1.9.7'
     compile 'org.codehaus.plexus:plexus-utils:3.0.24'
-<<<<<<< HEAD
     compile "org.apache.logging.log4j:log4j-core:2.11.0"
-=======
     compile 'org.vafer:jdependency:1.3'
->>>>>>> a71f84bf
 
     testCompile("org.spockframework:spock-core:1.0-groovy-2.4") {
         exclude module: 'groovy-all'
