--- conflicted
+++ resolved
@@ -82,13 +82,8 @@
         FileCollection toMinimize = dependencyFilterForMinimize.resolve(configurations);
         final UnusedTracker unusedTracker = UnusedTracker.forProject(getProject(), toMinimize);
         return new ShadowCopyAction(getArchivePath(), getInternalCompressor(), documentationRegistry,
-<<<<<<< HEAD
                 this.getMetadataCharset(), transformers, relocators, getRootPatternSet(), shadowStats,
-                versionUtil, isPreserveFileTimestamps());
-=======
-                this.getMetadataCharset(), transformers, relocators, getRootPatternSet(), minimizeJar,
-                unusedTracker, shadowStats, versionUtil);
->>>>>>> a71f84bf
+                versionUtil, isPreserveFileTimestamps(), minimizeJar, unusedTracker);
     }
 
     @Internal
