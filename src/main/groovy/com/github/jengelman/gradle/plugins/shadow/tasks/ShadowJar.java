--- conflicted
+++ resolved
@@ -99,13 +99,8 @@
     @Override
     protected CopyAction createCopyAction() {
         DocumentationRegistry documentationRegistry = getServices().get(DocumentationRegistry.class);
-<<<<<<< HEAD
-        final UnusedTracker unusedTracker = minimizeJar ? UnusedTracker.forProject(getProject(), configurations, dependencyFilterForMinimize) : null;
+        final UnusedTracker unusedTracker = minimizeJar ? UnusedTrackerWithR8.forProject(getProject(), configurations, dependencyFilterForMinimize) : null;
         return new ShadowCopyAction(getArchiveFile().get().getAsFile(), getInternalCompressor(), documentationRegistry,
-=======
-        final UnusedTracker unusedTracker = minimizeJar ? UnusedTrackerWithR8.forProject(getProject(), configurations, dependencyFilterForMinimize) : null;
-        return new ShadowCopyAction(getArchivePath(), getInternalCompressor(), documentationRegistry,
->>>>>>> 0f32aea4
                 this.getMetadataCharset(), transformers, relocators, getRootPatternSet(), shadowStats,
                 versionUtil, isPreserveFileTimestamps(), minimizeJar, unusedTracker);
     }
