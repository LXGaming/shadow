--- conflicted
+++ resolved
@@ -93,10 +93,9 @@
         assertEquals(false, relocator.canRelocatePath("test"))   // shorter than path pattern with /
         assertEquals(true, relocator.canRelocatePath("org/f"))   // equal to path pattern
         assertEquals(true, relocator.canRelocatePath("/org/f"))  // equal to path pattern with /
-<<<<<<< HEAD
-    }
-
-    void testCanRelocatePathWithRegex() {
+    }
+  
+   void testCanRelocatePathWithRegex() {
         SimpleRelocator relocator
 
         // Include with Regex
@@ -127,9 +126,7 @@
         assertEquals(true, relocator.canRelocatePath("org/foo/public/Bar.class"))
         assertEquals(false, relocator.canRelocatePath("org/foo/Factory.class"))
         assertEquals(false, relocator.canRelocatePath("org/foo/R.class"))
-=======
->>>>>>> d4e649d7
-    }
+   }
 
     void testCanRelocateClass() {
         SimpleRelocator relocator
